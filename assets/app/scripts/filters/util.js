'use strict';

angular.module('openshiftConsole')
  /**
   * Replace special chars with underscore (e.g. '.')
   * @returns {Function}
   */
  .filter("underscore", function(){
    return function(value){
      return value.replace(/\./g, '_');
    };
  })
  .filter("defaultIfBlank", function(){
    return function(input, defaultValue){
      if(input === null) {
        return defaultValue;
      }
      if(typeof input !== "string"){
        input = String(input);
      }
      if(input.trim().length === 0){
        return defaultValue;
      }
      return input;
    };
  })
  .filter('hashSize', function() {
    return function(hash) {
      if(!hash) { return 0; }
      return Object.keys(hash).length;
    };
  })
  .filter('usageValue', function() {
    return function(value) {
      if (!value) {
        return value;
      }
      var split = /(-?[0-9\.]+)\s*(.*)/.exec(value);
      if (!split) {
        // We didn't get an amount? shouldn't happen but just in case
        return value;
      }
      var number = split[1];
      if (number.indexOf(".") >= 0) {
        number = parseFloat(number);
      }
      else {
        number =  parseInt(split[1]);
      }
      var siSuffix = split[2];
      var multiplier = 1;
      switch(siSuffix) {
        case 'E':
          multiplier = Math.pow(1000, 6);
          break;
        case 'P':
          multiplier = Math.pow(1000, 5);
          break;
        case 'T':
          multiplier = Math.pow(1000, 4);
          break;
        case 'G':
          multiplier = Math.pow(1000, 3);
          break;
        case 'M':
          multiplier = Math.pow(1000, 2);
          break;
        case 'K':
          multiplier = 1000;
          break;
        case 'm':
          multiplier = 0.001;
          break;
        case 'Ei':
          multiplier = Math.pow(1024, 6);
          break;
        case 'Pi':
          multiplier = Math.pow(1024, 5);
          break;
        case 'Ti':
          multiplier = Math.pow(1024, 4);
          break;
        case 'Gi':
          multiplier = Math.pow(1024, 3);
          break;
        case 'Mi':
          multiplier = Math.pow(1024, 2);
          break;
        case 'Ki':
          multiplier = 1024;
          break;
      }

      return number * multiplier;
    };
  })
  .filter('usageWithUnits', function() {
    return function(value, type) {
      if (!value) {
        return value;
      }
      // only special casing memory at the moment
      var split = /(-?[0-9\.]+)\s*(.*)/.exec(value);
      if (!split) {
        // We didn't get an amount? shouldn't happen but just in case
        return value;
      }
      var amount = split[1];
      var unit = split[2];
      switch(type) {
        case "memory":
        case "storage":
          unit += "B";
          break;
        case "cpu":
          if (unit === "m") {
            unit = "milli";
          }
          unit += (amount === "1" ? "core" : "cores");
          break;
      }
      return amount + (unit !== "" ? " " + unit : "");
    };
  })
  .filter('helpLink', function() {
    return function(type) {
      switch(type) {
        case "cli":
          return "https://docs.openshift.com/enterprise/latest/cli_reference/overview.html";
        case "get_started_cli":
          return "https://docs.openshift.com/enterprise/latest/cli_reference/get_started_cli.html";
        case "basic_cli_operations":
          return "https://docs.openshift.com/enterprise/latest/cli_reference/basic_cli_operations.html";
        case "webhooks":
<<<<<<< HEAD
          return "http://docs.openshift.com/enterprise/latest/dev_guide/builds.html#webhook-triggers";
        case "new_app":
          return "http://docs.openshift.com/enterprise/latest/dev_guide/new_app.html";
        case "start-build":
          return "http://docs.openshift.com/enterprise/latest/dev_guide/builds.html#starting-a-build";
        case "deployment-operations":
          return "http://docs.openshift.com/enterprise/latest/cli_reference/basic_cli_operations.html#build-and-deployment-cli-operations";
        case "route-types":
          return "https://docs.openshift.com/enterprise/latest/architecture/core_concepts/routes.html#route-types";
        default:
          return "http://docs.openshift.com/enterprise/latest/welcome/index.html";
=======
          return "https://docs.openshift.org/latest/dev_guide/builds.html#webhook-triggers";
        case "new_app":
          return "https://docs.openshift.org/latest/dev_guide/new_app.html";
        case "start-build":
          return "https://docs.openshift.org/latest/dev_guide/builds.html#starting-a-build";
        case "deployment-operations":
          return "https://docs.openshift.org/latest/cli_reference/basic_cli_operations.html#build-and-deployment-cli-operations";
        case "route-types":
          return "https://docs.openshift.org/latest/architecture/core_concepts/routes.html#route-types";
        case "persistent_volumes":
          return "https://docs.openshift.org/latest/dev_guide/persistent_volumes.html";
        default:
          return "https://docs.openshift.org/latest/welcome/index.html";
>>>>>>> 608d16bf
      }
    };
  })
  .filter('taskTitle', function() {
    return function(task) {
      if (task.status !== "completed") {
        return task.titles.started;
      }
      else {
        if (task.hasErrors) {
          return task.titles.failure;
        }
        else {
          return task.titles.success;
        }
      }
    };
  })
  .filter('httpHttps', function() {
    return function(isSecure) {
        return isSecure ? 'https://' : 'http://';
    };
  })
  .filter('githubLink', function() {
    return function(link, ref, contextDir) {
      var m = link.match(/^(?:https?:\/\/|git:\/\/|git\+ssh:\/\/|git\+https:\/\/)?(?:[^@]+@)?github\.com[:\/]([^\/]+\/[^\/]+?)(\/|(?:\.git(#.*)?))?$/);
      if (m) {
        link = "https://github.com/" + m[1];
        // Remove leading / if there is one
        if (contextDir && contextDir.charAt(0) === "/") {
          contextDir = contextDir.substring(1);
        }

        // always use /tree for a generic ref instead of /commit or /blob, /tree will always resolve to the right thing.
        if (contextDir) {
          // Encode it in case there are funky characters in the folder names
          contextDir = encodeURIComponent(contextDir);
          // But then unencode the / characters
          contextDir = contextDir.replace("%2F", "/");
          link += "/tree/" + (encodeURIComponent(ref || "master")) + "/" + contextDir;
        }
        else if (ref && ref !== "master") {
          link += "/tree/" + encodeURIComponent(ref);
        }
      }
      return link;
    };
  })
  .filter('yesNo', function() {
      return function(isTrue) {
          return isTrue ? 'Yes' : 'No';
      };
  })
  /**
   * Filter a hash of values
   *
   * @param {Hash} entries  A Hash to filter
   * @param {String} keys    A comma delimited string of keys to evaluate against
   * @returns {Hash} A filtered set where the keys of those in keys
   */
  .filter("valuesIn", function(){
    return function(entries, keys){
      var readonly = keys.split(",");
      var result = {};
      angular.forEach(entries, function(value, key){
        if( readonly.indexOf(key) !== -1){
          result[key] = value;
        }
      });
      return result;
    };
  })
    /**
   * Filter a hash of values
   *
   * @param {Hash} entries  A Hash to filter
   * @param {String} keys    A comma delimited string of keys to evaluate against
   * @returns {Hash} A filtered set where the keys of those not in keys
   */
  .filter("valuesNotIn", function(){
    return function(entries, keys){
      var readonly = keys.split(",");
      var result = {};
      angular.forEach(entries, function(value, key){
        if( readonly.indexOf(key) === -1){
          result[key] = value;
        }
      });
      return result;
    };
  })
  .filter("toArray", function() {
    return function(items) {
      if (!items) {
        return [];
      }

      if (angular.isArray(items)) {
        return items;
      }

      var itemsArray = [];
      angular.forEach(items, function(item) {
        itemsArray.push(item);
      });

      return itemsArray;
    };
  })
  // Remove "sha256:" from the start of an identifier if present.
  .filter("stripSHAPrefix", function() {
    return function(id) {
      if (!id) {
        return id;
      }

      return id.replace(/^sha256:/, "");
    };
  })
  // Like limitTo, except if the limit is undefined, return all items instead of none.
  // TODO: Remove when we upgrade Angular since you can pass undefined to limitTo in newer versions.
  //       See https://github.com/angular/angular.js/pull/10510
  .filter("limitToOrAll", function(limitToFilter) {
    return function(input, limit) {
      if (isNaN(limit)) {
        return input;
      }

      return limitToFilter(input, limit);
    };
  })
  .filter("getErrorDetails", function() {
    return function(result) {
      var error = result.data || {};
      if (error.message) {
        return error.message;
      }

      var status = result.status || error.status;
      if (status) {
        return "Status: " + status;
      }

      return "";
    };
  })
  .filter('humanize', function() {
    return function(kind) {
      return kind
          // insert a space between lower & upper
          .replace(/([a-z])([A-Z])/g, '$1 $2')
          // space before last upper in a sequence followed by lower
          .replace(/\b([A-Z]+)([A-Z])([a-z])/, '$1 $2$3')
          // uppercase the first character
          .replace(/^./, function(str){ return str.toUpperCase(); });
    };
  })
  .filter('parseJSON', function() {
    return function(json) {
      // return original value if its null or undefined
      if (!json) {
        return null;
      }

      // return the parsed obj if its valid
      try {
        var jsonObj = JSON.parse(json);
        if (typeof jsonObj === "object") {
          return jsonObj;
        }
        else {
          return null;
        }
      }
      catch (e) {
        // it wasn't valid json
        return null;
      }      
    };
  })
  .filter('prettifyJSON', function(parseJSONFilter) {
    return function(json) {
      var jsonObj = parseJSONFilter(json);
      if (jsonObj) {
        return JSON.stringify(jsonObj, null, 4);
      }
      else {
        // it wasn't a json object, return the original value
        return json;
      }
    };
  })
  // Resource is either a resource object, or a name.  If resource is a name, kind and namespace must be specified
  // Note that builds and deployments can only have their URL built correctly (including their config in the URL)
  // if resource is an object
  .filter('navigateResourceURL', function(Navigate) {
    return function(resource, kind, namespace) {
      return Navigate.resourceURL(resource, kind, namespace);
    };
  })
  .filter('join', function() {
    return function(array, separator) {
      if (!separator) {
        separator = ',';
      }
      return array.join(separator);
    };
  })
  .filter('generateName', function() {
    return function(prefix, length) {
      if (!prefix) {
        prefix = "";
      }
      if (!length) {
        length = 5;
      }
      var randomString = Math.round((Math.pow(36, length + 1) - Math.random() * Math.pow(36, length))).toString(36).slice(1);
      return prefix + randomString;
    };
  })
  .filter('accessModes', function() {
    return function(value, format) {
      if (!value) {
        return value;
      }  
      var accessModes = [];
      angular.forEach(value, function(item) {
        var accessModeString;
        var longForm = format === "long";
        switch(item) {
          case "ReadWriteOnce":
            accessModeString = longForm ? "RWO (Read-Write-Once)" : "Read-Write-Once";
            break;
          case "ReadOnlyMany":
            accessModeString = longForm ? "ROX (Read-Only-Many)" : "Read-Only-Many";
            break;
          case "ReadWriteMany":
            accessModeString = longForm ? "RWX (Read-Write-Many)" : "Read-Write-Many";
            break;
          default:
            accessModeString = item;
        }
        accessModes.push(accessModeString);
      });
      return _.uniq(accessModes);
    };
  });<|MERGE_RESOLUTION|>--- conflicted
+++ resolved
@@ -132,7 +132,6 @@
         case "basic_cli_operations":
           return "https://docs.openshift.com/enterprise/latest/cli_reference/basic_cli_operations.html";
         case "webhooks":
-<<<<<<< HEAD
           return "http://docs.openshift.com/enterprise/latest/dev_guide/builds.html#webhook-triggers";
         case "new_app":
           return "http://docs.openshift.com/enterprise/latest/dev_guide/new_app.html";
@@ -142,23 +141,10 @@
           return "http://docs.openshift.com/enterprise/latest/cli_reference/basic_cli_operations.html#build-and-deployment-cli-operations";
         case "route-types":
           return "https://docs.openshift.com/enterprise/latest/architecture/core_concepts/routes.html#route-types";
+        case "persistent_volumes":
+          return "https://docs.openshift.org/enterprise/latest/dev_guide/persistent_volumes.html";
         default:
-          return "http://docs.openshift.com/enterprise/latest/welcome/index.html";
-=======
-          return "https://docs.openshift.org/latest/dev_guide/builds.html#webhook-triggers";
-        case "new_app":
-          return "https://docs.openshift.org/latest/dev_guide/new_app.html";
-        case "start-build":
-          return "https://docs.openshift.org/latest/dev_guide/builds.html#starting-a-build";
-        case "deployment-operations":
-          return "https://docs.openshift.org/latest/cli_reference/basic_cli_operations.html#build-and-deployment-cli-operations";
-        case "route-types":
-          return "https://docs.openshift.org/latest/architecture/core_concepts/routes.html#route-types";
-        case "persistent_volumes":
-          return "https://docs.openshift.org/latest/dev_guide/persistent_volumes.html";
-        default:
-          return "https://docs.openshift.org/latest/welcome/index.html";
->>>>>>> 608d16bf
+          return "https://docs.openshift.com/enterprise/latest/welcome/index.html";
       }
     };
   })
